package com.gilt.aws.lambda

import com.amazonaws.services.lambda.model.{Environment, FunctionCode, UpdateFunctionCodeRequest, VpcConfig}

import collection.JavaConversions._
import sbt._

import scala.util.{Failure, Success}

object AwsLambdaPlugin extends AutoPlugin {

  object autoImport {
    val createLambda = taskKey[Map[String, LambdaARN]]("Create a new AWS Lambda function from the current project")
    val updateLambda = taskKey[Map[String, LambdaARN]]("Package and deploy the current project to an existing AWS Lambda")
    val configureLambda = taskKey[Map[String, LambdaARN]]("Update the function configuration of an existing AWS Lambda")

    val s3Bucket = settingKey[Option[String]]("ID of the S3 bucket where the jar will be uploaded")
    val s3KeyPrefix = settingKey[String]("The prefix to the S3 key where the jar will be uploaded")
    val lambdaName = settingKey[Option[String]]("Name of the AWS Lambda to update")
    val handlerName = settingKey[Option[String]]("Name of the handler to be executed by AWS Lambda")
    val roleArn = settingKey[Option[String]]("ARN of the IAM role for the Lambda function")
    val region = settingKey[Option[String]]("Name of the AWS region to connect to")
    val awsLambdaTimeout = settingKey[Option[Int]]("The Lambda timeout length in seconds (1-300)")
    val awsLambdaMemory = settingKey[Option[Int]]("The amount of memory in MB for the Lambda function (128-1536, multiple of 64)")
    val lambdaHandlers = settingKey[Seq[(String, String)]]("A sequence of pairs of Lambda function names to handlers (for multiple handlers in one jar)")
    val deployMethod = settingKey[Option[String]]("S3 for using an S3 bucket to upload the jar or DIRECT for directly uploading a jar file.")
    val deadLetterArn = settingKey[Option[String]]("ARN of the Dead Letter Queue or Topic to send unprocessed messages")
    val vpcConfigSubnetIds = settingKey[Option[String]]("Comma separated list of subnet IDs for the VPC")
    val vpcConfigSecurityGroupIds = settingKey[Option[String]]("Comma separated list of security group IDs for the VPC")
    val environment = settingKey[Seq[(String, String)]]("A sequence of environment keys and values")
  }

  import autoImport._

  override def requires = sbtassembly.AssemblyPlugin

  override lazy val projectSettings = Seq(
    updateLambda := doUpdateLambda(
      deployMethod = deployMethod.value,
      region = region.value,
      jar = sbtassembly.AssemblyKeys.assembly.value,
      s3Bucket = s3Bucket.value,
      s3KeyPrefix = s3KeyPrefix.?.value,
      lambdaName = lambdaName.value,
      handlerName = handlerName.value,
      lambdaHandlers = lambdaHandlers.value
    ),
    configureLambda := doConfigureLambda(
      lambdaName = lambdaName.value,
      region = region.value,
      handlerName = handlerName.value,
      lambdaHandlers = lambdaHandlers.value,
      roleArn = roleArn.value,
      timeout = awsLambdaTimeout.value,
      memory = awsLambdaMemory.value,
      deadLetterArn = deadLetterArn.value,
      vpcConfigSubnetIds = vpcConfigSubnetIds.value,
      vpcConfigSecurityGroupIds = vpcConfigSecurityGroupIds.value,
      environment = environment.value
    ),
    createLambda := doCreateLambda(
      deployMethod = deployMethod.value,
      region = region.value,
      jar = sbtassembly.AssemblyKeys.assembly.value,
      s3Bucket = s3Bucket.value,
      s3KeyPrefix = s3KeyPrefix.?.value,
      lambdaName = lambdaName.value,
      handlerName = handlerName.value,
      lambdaHandlers = lambdaHandlers.value,
      roleArn = roleArn.value,
      timeout = awsLambdaTimeout.value,
      memory = awsLambdaMemory.value,
      deadLetterArn = deadLetterArn.value,
      vpcConfigSubnetIds = vpcConfigSubnetIds.value,
      vpcConfigSecurityGroupIds = vpcConfigSecurityGroupIds.value,
      environment = environment.value
    ),
    s3Bucket := None,
    lambdaName := Some(sbt.Keys.name.value),
    handlerName := None,
    lambdaHandlers := List.empty[(String, String)],
    roleArn := None,
    region := None,
    deployMethod := Some("S3"),
    awsLambdaMemory := None,
    awsLambdaTimeout := None,
    deadLetterArn := None,
<<<<<<< HEAD
    vpcConfigSubnetIds := None,
    vpcConfigSecurityGroupIds := None
=======
    environment := Nil
>>>>>>> de52f9c7
  )

  private def doUpdateLambda(deployMethod: Option[String], region: Option[String], jar: File, s3Bucket: Option[String], s3KeyPrefix: Option[String],
                             lambdaName: Option[String], handlerName: Option[String], lambdaHandlers: Seq[(String, String)]): Map[String, LambdaARN] = {
    val resolvedDeployMethod = resolveDeployMethod(deployMethod)
    val resolvedRegion = resolveRegion(region)
    val resolvedLambdaHandlers = resolveLambdaHandlers(lambdaName, handlerName, lambdaHandlers)

    if (resolvedDeployMethod.value == "S3") {
      val resolvedBucketId = resolveBucketId(s3Bucket)
      val resolvedS3KeyPrefix = resolveS3KeyPrefix(s3KeyPrefix)

      AwsS3.pushJarToS3(jar, resolvedBucketId, resolvedS3KeyPrefix) match {
        case Success(s3Key) => (for (resolvedLambdaName <- resolvedLambdaHandlers.keys) yield {
          val updateFunctionCodeRequest = AwsLambda.createUpdateFunctionCodeRequestFromS3(resolvedBucketId, s3Key, resolvedLambdaName)

          updateFunctionCode(resolvedRegion, resolvedLambdaName, updateFunctionCodeRequest)
        }).toMap
        case Failure(exception) =>
          sys.error(s"Error uploading jar to S3 lambda: ${exception.getLocalizedMessage}\n${exception.getStackTraceString}")
      }
    } else if (resolvedDeployMethod.value == "DIRECT") {
      (for (resolvedLambdaName <- resolvedLambdaHandlers.keys) yield {
        val updateFunctionCodeRequest = AwsLambda.createUpdateFunctionCodeRequestFromJar(jar, resolvedLambdaName)

        updateFunctionCode(resolvedRegion, resolvedLambdaName, updateFunctionCodeRequest)
      }).toMap
    } else
      sys.error(s"Unsupported deploy method: ${resolvedDeployMethod.value}")
  }

  def updateFunctionCode(resolvedRegion: Region, resolvedLambdaName: LambdaName, updateFunctionCodeRequest: UpdateFunctionCodeRequest): (String, LambdaARN) = {
    AwsLambda.updateLambdaWithFunctionCodeRequest(resolvedRegion, updateFunctionCodeRequest) match {
      case Success(updateFunctionCodeResult) =>
        resolvedLambdaName.value -> LambdaARN(updateFunctionCodeResult.getFunctionArn)
      case Failure(exception) =>
        sys.error(s"Error updating lambda: ${exception.getLocalizedMessage}\n${exception.getStackTraceString}")
    }
  }

  private def doConfigureLambda(lambdaName: Option[String], region: Option[String],
                                handlerName: Option[String], lambdaHandlers: Seq[(String, String)], roleArn: Option[String], timeout: Option[Int], memory: Option[Int], deadLetterArn: Option[String], vpcConfigSubnetIds: Option[String], vpcConfigSecurityGroupIds: Option[String], environment: Seq[(String, String)]): Map[String, LambdaARN] = {
    val resolvedLambdaHandlers = resolveLambdaHandlers(lambdaName, handlerName, lambdaHandlers)
    val resolvedRegion = resolveRegion(region)
    val resolvedRoleName = resolveRoleARN(roleArn)
    val resolvedTimeout = resolveTimeout(timeout)
    val resolvedMemory = resolveMemory(memory)
    val resolvedDeadLetterArn = resolveDeadLetterARN(deadLetterArn)
    val resolvedVpcConfigSubnetIds = resolveVpcConfigSubnetIds(vpcConfigSubnetIds)
    val resolvedVpcConfigSecurityGroupIds = resolveVpcConfigSecurityGroupIds(vpcConfigSecurityGroupIds)

    val resolvedVpcConfig = {
      if (resolvedVpcConfigSubnetIds.isDefined || resolvedVpcConfigSecurityGroupIds.isDefined){
        val config = new VpcConfig()
        if (resolvedVpcConfigSubnetIds.isDefined) config.setSubnetIds(resolvedVpcConfigSubnetIds.get.value.split(",").toSeq)
        if (resolvedVpcConfigSecurityGroupIds.isDefined) config.setSecurityGroupIds(resolvedVpcConfigSecurityGroupIds.get.value.split(",").toSeq)
        Some(config)
      } else {
        None
      }
    }
    val resolvedEnvironment = resolveEnvironment(environment)
    for ((resolvedLambdaName, resolvedHandlerName) <- resolvedLambdaHandlers) yield {
      AwsLambda.getLambdaConfig(resolvedRegion, resolvedLambdaName).flatMap { configOpt =>
        configOpt.fold {
          println(s"Creating new lambda: ${resolvedLambdaName.value}")
          AwsLambda.createLambda(resolvedRegion, resolvedLambdaName, resolvedHandlerName, resolvedRoleName, resolvedTimeout, resolvedMemory, resolvedDeadLetterArn, resolvedVpcConfig, None, resolvedEnvironment).map(_.getFunctionArn)
        }{ currentConfig =>
          if (currentConfig.getHandler != resolvedHandlerName.value ||
              currentConfig.getRole != resolvedRoleName.value ||
              currentConfig.getRuntime != com.amazonaws.services.lambda.model.Runtime.Java8.toString ||
              (currentConfig.getEnvironment == null && resolvedEnvironment.getVariables.size > 0) ||
              (currentConfig.getEnvironment != null && currentConfig.getEnvironment.getVariables != resolvedEnvironment.getVariables) ||
              resolvedTimeout.exists(t => Integer.valueOf(t.value) != currentConfig.getTimeout) ||
              resolvedMemory.exists(m => Integer.valueOf(m.value) != currentConfig.getMemorySize) ||
              resolvedVpcConfig.exists(vpn => currentConfig.getVpcConfig == null || vpn.getSecurityGroupIds != currentConfig.getVpcConfig.getSecurityGroupIds || vpn.getSubnetIds != currentConfig.getVpcConfig.getSubnetIds)
          ) {
            println(s"Updating existing lambda: ${resolvedLambdaName.value}")
            AwsLambda.updateLambdaConfig(resolvedRegion, resolvedLambdaName, resolvedHandlerName, resolvedRoleName, resolvedTimeout, resolvedMemory,
              resolvedDeadLetterArn, resolvedVpcConfig, resolvedEnvironment).map(_.getFunctionArn)
          } else {
            println(s"Skipping unchanged lambda: ${resolvedLambdaName.value}")
            Success(currentConfig.getFunctionArn)
          }
        }
      } match {
        case Success(functionArn) =>
          resolvedLambdaName.value -> LambdaARN(functionArn)
        case Failure(exception) =>
          sys.error(s"Failed to create or update lambda function: ${exception.getLocalizedMessage}\n${exception.getStackTraceString}")
      }
    }
  }

  private def doCreateLambda(deployMethod: Option[String], region: Option[String], jar: File, s3Bucket: Option[String], s3KeyPrefix: Option[String], lambdaName: Option[String],
      handlerName: Option[String], lambdaHandlers: Seq[(String, String)], roleArn: Option[String], timeout: Option[Int], memory: Option[Int], deadLetterArn: Option[String], vpcConfigSubnetIds: Option[String], vpcConfigSecurityGroupIds: Option[String], environment: Seq[(String, String)]): Map[String, LambdaARN] = {
    val resolvedDeployMethod = resolveDeployMethod(deployMethod)
    val resolvedRegion = resolveRegion(region)
    val resolvedLambdaHandlers = resolveLambdaHandlers(lambdaName, handlerName, lambdaHandlers)
    val resolvedRoleName = resolveRoleARN(roleArn)
    val resolvedTimeout = resolveTimeout(timeout)
    val resolvedMemory = resolveMemory(memory)
    val resolvedDeadLetterArn = resolveDeadLetterARN(deadLetterArn)
    val resolvedVpcConfigSubnetIds = resolveVpcConfigSubnetIds(vpcConfigSubnetIds)
    val resolvedVpcConfigSecurityGroupIds = resolveVpcConfigSecurityGroupIds(vpcConfigSecurityGroupIds)

    val resolvedVpcConfig = {
      if (resolvedVpcConfigSubnetIds.isDefined || resolvedVpcConfigSecurityGroupIds.isDefined){
        val config = new VpcConfig()
        if (resolvedVpcConfigSubnetIds.isDefined) config.setSubnetIds(resolvedVpcConfigSubnetIds.get.value.split(",").toSeq)
        if (resolvedVpcConfigSecurityGroupIds.isDefined) config.setSecurityGroupIds(resolvedVpcConfigSecurityGroupIds.get.value.split(",").toSeq)
        Some(config)
      } else {
        None
      }
    }
    val resolvedEnvironment = resolveEnvironment(environment)

    if (resolvedDeployMethod.value == "S3") {
      val resolvedBucketId = resolveBucketId(s3Bucket)
      val resolvedS3KeyPrefix = resolveS3KeyPrefix(s3KeyPrefix)
      AwsS3.pushJarToS3(jar, resolvedBucketId, resolvedS3KeyPrefix) match {
        case Success(s3Key) =>
          for ((resolvedLambdaName, resolvedHandlerName) <- resolvedLambdaHandlers) yield {
            val functionCode = AwsLambda.createFunctionCodeFromS3(jar, resolvedBucketId)

            createLambdaWithFunctionCode(resolvedRegion, resolvedRoleName, resolvedTimeout, resolvedMemory,
              resolvedLambdaName, resolvedHandlerName, resolvedDeadLetterArn, resolvedVpcConfig, functionCode, resolvedEnvironment)
          }
        case Failure(exception) =>
          sys.error(s"Error upload jar to S3 lambda: ${exception.getLocalizedMessage}\n${exception.getStackTraceString}")
      }
    } else if (resolvedDeployMethod.value == "DIRECT") {
      (for ((resolvedLambdaName, resolvedHandlerName) <- resolvedLambdaHandlers) yield {
        val functionCode = AwsLambda.createFunctionCodeFromJar(jar)

        createLambdaWithFunctionCode(resolvedRegion, resolvedRoleName, resolvedTimeout, resolvedMemory,
          resolvedLambdaName, resolvedHandlerName, resolvedDeadLetterArn, resolvedVpcConfig, functionCode, resolvedEnvironment)
      })
    } else
      sys.error(s"Unsupported deploy method: ${resolvedDeployMethod.value}")
  }

  def createLambdaWithFunctionCode(resolvedRegion: Region, resolvedRoleName: RoleARN, resolvedTimeout: Option[Timeout], resolvedMemory: Option[Memory], resolvedLambdaName: LambdaName, resolvedHandlerName: HandlerName, resolvedDeadLetterArn: Option[DeadLetterARN], vpcConfig: Option[VpcConfig], functionCode: FunctionCode, environment: Environment): (String, LambdaARN) = {
    AwsLambda.createLambda(resolvedRegion, resolvedLambdaName, resolvedHandlerName, resolvedRoleName,
      resolvedTimeout, resolvedMemory, resolvedDeadLetterArn, vpcConfig, Some(functionCode), environment) match {
      case Success(createFunctionCodeResult) =>
        resolvedLambdaName.value -> LambdaARN(createFunctionCodeResult.getFunctionArn)
      case Failure(exception) =>
        sys.error(s"Failed to create lambda function: ${exception.getLocalizedMessage}\n${exception.getStackTraceString}")
    }
  }

  private def resolveRegion(sbtSettingValueOpt: Option[String]): Region =
    sbtSettingValueOpt orElse sys.env.get(EnvironmentVariables.region) map Region getOrElse promptUserForRegion()

  private def resolveDeployMethod(sbtSettingValueOpt: Option[String]): DeployMethod =
    sbtSettingValueOpt orElse sys.env.get(EnvironmentVariables.deployMethod) map DeployMethod getOrElse promptUserForDeployMethod()

  private def resolveBucketId(sbtSettingValueOpt: Option[String]): S3BucketId =
    sbtSettingValueOpt orElse sys.env.get(EnvironmentVariables.bucketId) map S3BucketId getOrElse promptUserForS3BucketId()

  private def resolveS3KeyPrefix(sbtSettingValueOpt: Option[String]): String =
    sbtSettingValueOpt orElse sys.env.get(EnvironmentVariables.s3KeyPrefix) getOrElse ""

  private def resolveLambdaHandlers(lambdaName: Option[String], handlerName: Option[String],
      lambdaHandlers: Seq[(String, String)]): Map[LambdaName, HandlerName] = {
    val lhs = if (lambdaHandlers.nonEmpty) lambdaHandlers.iterator else {
      val l = lambdaName.getOrElse(sys.env.getOrElse(EnvironmentVariables.lambdaName, promptUserForFunctionName()))
      val h = handlerName.getOrElse(sys.env.getOrElse(EnvironmentVariables.handlerName, promptUserForHandlerName()))
      Iterator(l -> h)
    }
    lhs.map { case (l, h) => LambdaName(l) -> HandlerName(h) }.toMap
  }

  private def resolveEnvironment(kvs: Seq[(String, String)]): Environment = {
    val env = new Environment()
    kvs.foreach { case (k, v) => env.addVariablesEntry(k, v) }
    env
  }

  private def resolveRoleARN(sbtSettingValueOpt: Option[String]): RoleARN =
    sbtSettingValueOpt orElse sys.env.get(EnvironmentVariables.roleArn) map RoleARN getOrElse promptUserForRoleARN()

  private def resolveTimeout(sbtSettingValueOpt: Option[Int]): Option[Timeout] =
    sbtSettingValueOpt orElse sys.env.get(EnvironmentVariables.timeout).map(_.toInt) map Timeout

  private def resolveMemory(sbtSettingValueOpt: Option[Int]): Option[Memory] =
    sbtSettingValueOpt orElse sys.env.get(EnvironmentVariables.memory).map(_.toInt) map Memory

  private def resolveDeadLetterARN(sbtSettingValueOpt: Option[String]): Option[DeadLetterARN] =
    sbtSettingValueOpt orElse sys.env.get(EnvironmentVariables.deadLetterArn).map(_.toString) map DeadLetterARN

  private def resolveVpcConfigSubnetIds(sbtSettingValueOpt: Option[String]): Option[VpcConfigSubnetIds] =
    sbtSettingValueOpt orElse sys.env.get(EnvironmentVariables.vpcConfigSubnetIds).map(_.toString) map VpcConfigSubnetIds

  private def resolveVpcConfigSecurityGroupIds(sbtSettingValueOpt: Option[String]): Option[VpcConfigSecurityGroupIds] =
    sbtSettingValueOpt orElse sys.env.get(EnvironmentVariables.vpcConfigSecurityGroupIds).map(_.toString) map VpcConfigSecurityGroupIds

  private def promptUserForRegion(): Region = {
    val inputValue = readInput(s"Enter the name of the AWS region to connect to. (You also could have set the environment variable: ${EnvironmentVariables.region} or the sbt setting: region)")

    Region(inputValue)
  }

  private def promptUserForDeployMethod(): DeployMethod = {
    val inputValue = readInput(s"Enter the method of deploy you want to use (S3 or DIRECT). (You also could have set the environment variable: ${EnvironmentVariables.deployMethod} or the sbt setting: deployMethod)")

    DeployMethod(inputValue)
  }

  private def promptUserForS3BucketId(): S3BucketId = {
    val inputValue = readInput(s"Enter the AWS S3 bucket where the lambda jar will be stored. (You also could have set the environment variable: ${EnvironmentVariables.bucketId} or the sbt setting: s3Bucket)")
    val bucketId = S3BucketId(inputValue)

    AwsS3.getBucket(bucketId) map (_ => bucketId) getOrElse {
      val createBucket = readInput(s"Bucket $inputValue does not exist. Create it now? (y/n)")

      if(createBucket == "y") {
        AwsS3.createBucket(bucketId) match {
          case Success(createdBucketId) =>
            createdBucketId
          case Failure(th) =>
            println(s"Failed to create S3 bucket: ${th.getLocalizedMessage}")
            promptUserForS3BucketId()
        }
      }
      else promptUserForS3BucketId()
    }
  }

  private def promptUserForFunctionName(): String =
    readInput(s"Enter the name of the AWS Lambda. (You also could have set the environment variable: ${EnvironmentVariables.lambdaName} or the sbt setting: lambdaName)")

  private def promptUserForHandlerName(): String =
    readInput(s"Enter the name of the AWS Lambda handler. (You also could have set the environment variable: ${EnvironmentVariables.handlerName} or the sbt setting: handlerName)")

  private def promptUserForRoleARN(): RoleARN = {
    AwsIAM.basicLambdaRole() match {
      case Some(basicRole) =>
        val reuseBasicRole = readInput(s"IAM role '${AwsIAM.BasicLambdaRoleName}' already exists. Reuse this role? (y/n)")

        if(reuseBasicRole == "y") RoleARN(basicRole.getArn)
        else readRoleARN()
      case None =>
        val createDefaultRole = readInput(s"Default IAM role for AWS Lambda has not been created yet. Create this role now? (y/n)")

        if(createDefaultRole == "y") {
          AwsIAM.createBasicLambdaRole() match {
            case Success(createdRole) =>
              createdRole
            case Failure(th) =>
              println(s"Failed to create role: ${th.getLocalizedMessage}")
              promptUserForRoleARN()
          }
        } else readRoleARN()
    }
  }

  private def readRoleARN(): RoleARN = {
    val inputValue = readInput(s"Enter the ARN of the IAM role for the Lambda. (You also could have set the environment variable: ${EnvironmentVariables.roleArn} or the sbt setting: roleArn)")
    RoleARN(inputValue)
  }

  private def readInput(prompt: String): String =
    SimpleReader.readLine(s"$prompt\n") getOrElse {
      val badInputMessage = "Unable to read input"

      val updatedPrompt = if(prompt.startsWith(badInputMessage)) prompt else s"$badInputMessage\n$prompt"

      readInput(updatedPrompt)
    }
}<|MERGE_RESOLUTION|>--- conflicted
+++ resolved
@@ -85,12 +85,9 @@
     awsLambdaMemory := None,
     awsLambdaTimeout := None,
     deadLetterArn := None,
-<<<<<<< HEAD
     vpcConfigSubnetIds := None,
     vpcConfigSecurityGroupIds := None
-=======
     environment := Nil
->>>>>>> de52f9c7
   )
 
   private def doUpdateLambda(deployMethod: Option[String], region: Option[String], jar: File, s3Bucket: Option[String], s3KeyPrefix: Option[String],
